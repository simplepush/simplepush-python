--- conflicted
+++ resolved
@@ -13,8 +13,6 @@
 
 SIMPLEPUSH_URL = 'https://api.simplepush.io/send'
 
-<<<<<<< HEAD
-=======
 
 class BadRequest(Exception):
     """Raised when API thinks that title or message are too long."""
@@ -26,7 +24,6 @@
     pass
 
 
->>>>>>> bd2f4ab3
 def send(key, title, message, event=None):
     """Send a plain-text message."""
     if not key or not message:
