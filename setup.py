--- conflicted
+++ resolved
@@ -16,18 +16,12 @@
     license='MIT',
     install_requires=[
         'requests',
-<<<<<<< HEAD
         'cryptography'
       ],
-  classifiers = [],
-=======
-        'pycrypto',
-    ],
     classifiers=[
         'Intended Audience :: Developers',
         'License :: OSI Approved :: MIT License',
         'Operating System :: OS Independent',
         'Programming Language :: Python :: 3',
     ],
->>>>>>> 8dc1a350
 )